--- conflicted
+++ resolved
@@ -59,7 +59,6 @@
 
 ---
 
-<<<<<<< HEAD
 ## 🎨 前端交互完整教程
 
 本章节详细介绍如何通过Web前端与MacMind进行交互,实现各种智能操作。
@@ -99,436 +98,6 @@
 看到以下输出表示成功:
 
 ```
-================================
-  MacMind Web 服务启动
-================================
-
-✓ Python 版本: 3.11
-✓ 依赖已安装
-
-================================
-  启动Web服务...
-================================
-
-访问地址: http://localhost:5000
-按 Ctrl+C 停止服务
-
-* Running on http://0.0.0.0:5000
-```
-
-### 🌐 第二步: 访问Web界面
-
-#### 2.1 打开浏览器
-
-在任意现代浏览器中访问:
-
-```
-http://localhost:5000
-```
-
-**支持的浏览器:**
-- ✅ Chrome 90+
-- ✅ Firefox 88+
-- ✅ Safari 14+
-- ✅ Edge 90+
-
-#### 2.2 界面介绍
-
-首次打开会看到赛博朋克风格的主界面:
-
-```
-┌─────────────────────────────────────────────────┐
-│  [MacMind]  ● CONNECTED          ⟲    ⓘ       │  ← 顶部状态栏
-├─────────────────────────────────────────────────┤
-│                                                 │
-│  💬 欢迎使用 MacMind AI 助手!                    │
-│                                                 │
-│     我可以帮您:                                  │
-│     • 搜索和安装软件                            │
-│     • 控制Mac应用程序                           │
-│     • 查询系统信息                              │
-│     • 管理已安装软件                            │
-│                                                 │
-│     请在下方输入您的需求...                      │
-│                                                 │
-│                                                 │
-│                                                 │
-├─────────────────────────────────────────────────┤
-│  >> 输入您的指令...              [发送]          │  ← 输入区域
-└─────────────────────────────────────────────────┘
-```
-
-**界面元素说明:**
-
-1. **状态指示灯** (●) - 显示WebSocket连接状态
-   - 🟢 绿色: 已连接
-   - 🔴 红色: 断开连接
-
-2. **清空按钮** (⟲) - 清除所有对话历史
-
-3. **信息按钮** (ⓘ) - 查看系统信息(待实现)
-
-4. **对话区域** - 显示用户输入和AI回复
-
-5. **输入框** - 输入自然语言指令
-
-### 💬 第三步: 开始与MacMind交互
-
-#### 3.1 基础交互 - 发送消息
-
-**操作步骤:**
-
-1. 在输入框中输入指令
-2. 按 `Enter` 键或点击 `[发送]` 按钮
-3. 等待AI处理并回复
-
-**示例对话:**
-
-```
-你: 你好
-
-AI: 您好!我是MacMind AI助手,很高兴为您服务。
-    我可以帮您管理软件、控制应用、查询系统信息等。
-    请问有什么可以帮您的吗?
-```
-
-#### 3.2 实战场景1: 搜索和安装软件
-
-**完整交互流程:**
-
-```
-═══════════════════════════════════════
-第1轮对话 - 搜索软件
-═══════════════════════════════════════
-
-你: 我想找一个绘图软件,最好是开源免费的
-
-🔧 [正在执行: search_software]
-
-AI: 我为您找到了以下绘图软件:
-
-    1. drawio (draw.io)
-       • 类型: 流程图和图表工具
-       • 许可: Apache 2.0 (免费开源)
-       • 特点: 支持导出PNG/SVG/PDF
-
-    2. inkscape
-       • 类型: 矢量图形编辑器
-       • 许可: GPL 3.0 (免费开源)
-       • 特点: 专业的矢量绘图工具
-
-    3. krita
-       • 类型: 数字绘画软件
-       • 许可: GPL 3.0 (免费开源)
-       • 特点: 适合数字插画和概念艺术
-
-    推荐您使用 drawio,它非常适合画流程图和架构图。
-    需要我帮您安装吗?
-
-═══════════════════════════════════════
-第2轮对话 - 确认安装
-═══════════════════════════════════════
-
-你: 好的,请帮我安装 drawio
-
-🔧 [正在执行: install_software]
-⏳ 正在安装 drawio...
-
-AI: ✅ 安装成功!
-    
-    drawio 已成功安装到您的系统。
-    安装位置: /Applications/draw.io.app
-    
-    您现在可以:
-    • 从启动台打开应用
-    • 或者让我帮您打开应用
-    
-    需要现在打开吗?
-
-═══════════════════════════════════════
-第3轮对话 - 打开应用
-═══════════════════════════════════════
-
-你: 请帮我打开
-
-🔧 [正在执行: open_app]
-
-AI: ✅ 已为您打开 draw.io!
-    
-    应用已经启动,请查看您的屏幕。
-```
-
-#### 3.3 实战场景2: 应用程序控制
-
-**打开应用:**
-
-```
-你: 打开 Safari 浏览器
-
-🔧 [正在执行: open_app]
-
-AI: ✅ 已为您打开 Safari!
-```
-
-**关闭应用:**
-
-```
-你: 关闭 Safari
-
-🔧 [正在执行: quit_app]
-
-AI: ✅ Safari 已关闭!
-```
-
-**检查应用状态:**
-
-```
-你: Safari 现在是运行状态吗?
-
-🔧 [正在执行: check_app_status]
-
-AI: Safari 当前状态: 未运行
-```
-
-#### 3.4 实战场景3: 系统信息查询
-
-```
-你: 查看我的系统配置
-
-🔧 [正在执行: get_system_info]
-
-AI: 以下是您的系统信息:
-    
-    📱 系统版本: macOS 14.2.1 (Sonoma)
-    💻 芯片类型: Apple M2
-    🎮 核心数量: 8核 (4性能核 + 4效能核)
-    💾 内存大小: 16 GB
-    🖥️  显示器: 2560x1600 Retina
-```
-
-#### 3.5 实战场景4: 批量操作
-
-**连续执行多个任务:**
-
-```
-你: 帮我列出所有已安装的开发工具,然后打开 VS Code
-
-🔧 [正在执行: list_installed_software]
-
-AI: 已安装的软件包:
-    
-    开发工具类:
-    • visual-studio-code - 代码编辑器
-    • git - 版本控制
-    • python@3.11 - Python解释器
-    • node - Node.js运行时
-    • docker - 容器平台
-    
-    共找到 5 个开发工具。
-
-🔧 [正在执行: open_app]
-
-AI: ✅ Visual Studio Code 已打开!
-```
-
-### ⚡ 高级功能
-
-#### 4.1 工具执行可视化
-
-当AI执行工具时,界面会实时显示:
-
-```
-🔧 [执行工具: install_software] 
-```
-
-- **紫色标签**: 工具正在执行
-- **✅ 绿色对勾**: 执行成功
-- **❌ 红色叉号**: 执行失败
-
-#### 4.2 清空对话历史
-
-点击顶部的 **⟲** 按钮可以清空所有对话记录,开始新的会话。
-
-#### 4.3 实时连接状态
-
-- **● 绿色**: WebSocket连接正常,可以实时通信
-- **● 红色**: 连接断开,请检查网络或重启服务
-
-### 🔧 故障排查
-
-#### 问题1: 无法访问 http://localhost:5000
-
-**解决方案:**
-
-```bash
-# 1. 检查服务是否运行
-ps aux | grep "server/app.py"
-
-# 2. 检查端口是否被占用
-lsof -i :5000
-
-# 3. 查看服务日志
-tail -f ~/.macmind/logs/macmind.log
-```
-
-#### 问题2: WebSocket连接失败(红色状态灯)
-
-**解决方案:**
-
-1. 刷新浏览器页面
-2. 检查防火墙设置
-3. 重启Web服务:
-   ```bash
-   # 按 Ctrl+C 停止服务
-   ./start_web.sh  # 重新启动
-   ```
-
-#### 问题3: 工具执行失败
-
-**常见原因:**
-
-- API密钥未配置或过期
-- Homebrew未安装
-- 权限不足
-
-**检查方法:**
-
-```bash
-# 验证API密钥
-echo $QINIU_API_KEY
-
-# 验证Homebrew
-which brew
-```
-
-### 📚 更多资源
-
-- **详细API文档**: [docs/WEB_INTERFACE.md](docs/WEB_INTERFACE.md)
-- **技术架构说明**: 参见下方[核心功能详解](#-核心功能详解)章节
-- **问题反馈**: [GitHub Issues](https://github.com/RJ-SRE/aiAllControl/issues)
-
----
-
-## 🎯 核心功能详解
-
-### 阶段1: AI动作执行 (Function Calling)
-
-MacMind 的 chat 功能现在支持真实动作执行,不再只是对话!
-
-**可用工具:**
-
-1. **软件管理工具**
-   - `search_software` - 搜索macOS软件包
-   - `install_software` - 安装软件包
-   - `list_installed_software` - 列出已安装软件
-
-2. **应用控制工具**
-   - `open_app` - 打开Mac应用程序
-   - `quit_app` - 关闭Mac应用程序
-   - `check_app_status` - 检查应用运行状态
-
-3. **系统查询工具**
-   - `get_system_info` - 获取macOS系统信息
-
-**工作原理:**
-```
-用户输入 → AI理解意图 → 决定调用工具 → 执行操作 → 返回结果 → AI生成回复
-```
-
-**示例对话流程:**
-```
-用户: "帮我安装一个绘图软件"
-  ↓
-AI分析 → 调用 search_software("绘图软件")
-  ↓
-返回结果: [drawio, inkscape, krita]
-  ↓
-AI回复: "我找到了以下软件... 推荐 drawio"
-  ↓
-用户确认: "好的,安装"
-  ↓
-AI调用 → install_software("drawio")
-  ↓
-执行安装 → 返回成功
-  ↓
-AI回复: "已成功安装 drawio!"
-```
-
-### 阶段2: Web界面 (Cyberpunk UI)
-
-**技术架构:**
-```
-┌─────────────────┐      WebSocket      ┌──────────────────┐
-│  前端界面        │ <─────────────────> │  Flask后端       │
-│  ・HTML5         │                     │  ・REST API      │
-│  ・CSS3 特效     │                     │  ・WebSocket     │
-│  ・Socket.IO     │                     │  ・ToolExecutor  │
-│  ・Vanilla JS    │                     │  ・AI对话引擎    │
-└─────────────────┘                     └──────────────────┘
-```
-
-**赛博朋克视觉元素:**
-
-1. **配色方案**
-   - 粉色 (#ff006e) - Logo和强调
-   - 蓝色 (#00f5ff) - 用户消息和边框
-   - 绿色 (#00ff9f) - AI消息和成功状态
-   - 紫色 (#8b00ff) - 工具执行提示
-
-2. **动画特效**
-   - 扫描线动画 (scanline)
-   - Glitch故障艺术
-   - 霓虹发光效果 (glow-pulse)
-   - 状态指示灯闪烁
-
-3. **背景设计**
-   - 网格背景
-   - 渐变背景色
-   - 半透明毛玻璃效果
-
-**API接口:**
-
-REST API:
-- `GET /api/health` - 健康检查
-- `POST /api/chat` - 同步聊天
-- `GET /api/history` - 获取对话历史
-- `POST /api/clear` - 清空对话
-
-WebSocket事件:
-- `chat_message` - 发送消息
-- `ai_response` - AI回复
-- `tool_execution` - 工具执行状态
-- `tool_result` - 工具执行结果
-
-详细文档请参阅: [docs/WEB_INTERFACE.md](docs/WEB_INTERFACE.md)
-
-### 常见问题
-
-#### Q1: 提示 "Homebrew not found"
-**解决方案**:
-```bash
-# 安装 Homebrew
-/bin/bash -c "$(curl -fsSL https://raw.githubusercontent.com/Homebrew/install/HEAD/install.sh)"
-
-# 如果 Homebrew 安装在非默认位置,修改配置文件
-vim ~/.macmind/config.json
-# 更新 homebrew_path 字段为实际路径
-```
-
-#### Q2: API 请求失败
-**解决方案**:
-```bash
-# 检查 API Key 是否正确配置
-echo $QINIU_API_KEY
-
-# 检查网络连接
-curl -I https://openai.qiniu.com
-
-# 验证 API Key 是否有效(联系七牛云获取)
-```
-=======
-## 🧠 核心功能
->>>>>>> 941dd08e
 
 ### 1. 智能软件管理
 ```bash
